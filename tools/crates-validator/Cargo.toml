[package]
name = "risc0-crates-validator"
version = "0.1.0"
edition = "2021"
default-run = "main"

[dependencies]
anyhow = "1.0"
clap = { version = "4.0", features = ["derive"] }
colored = "2"
db-dump = "0.4"
handlebars = "4.3"
indicatif = "0.15"
<<<<<<< HEAD
once_cell = "1.18"
=======
>>>>>>> 0b0b9356
reqwest = { version = "0.11", features = ["stream"] }
serde = { version = "1.0", features = ["derive"] }
serde_json = "1.0"
strum = { version = "0.24", features = ["derive"] }
tempfile = "3"
tokio = { version = "1.13", features = ["full"] }
tokio-stream = "0.1"
tracing = "0.1"
tracing-subscriber = { version = "0.3", features = ["env-filter"] }<|MERGE_RESOLUTION|>--- conflicted
+++ resolved
@@ -11,10 +11,6 @@
 db-dump = "0.4"
 handlebars = "4.3"
 indicatif = "0.15"
-<<<<<<< HEAD
-once_cell = "1.18"
-=======
->>>>>>> 0b0b9356
 reqwest = { version = "0.11", features = ["stream"] }
 serde = { version = "1.0", features = ["derive"] }
 serde_json = "1.0"
